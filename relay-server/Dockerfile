--- conflicted
+++ resolved
@@ -1,10 +1,6 @@
 ### Builder
 
-<<<<<<< HEAD
-FROM golang:1.18-alpine as builder
-=======
 FROM golang:1.20-alpine3.17 as builder
->>>>>>> ed4549f6
 
 RUN apk update
 RUN apk add --no-cache make
